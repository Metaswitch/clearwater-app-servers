/**
 * @file appserver_test.cpp UT fixture for application server modules.
 *
 * Project Clearwater - IMS in the Cloud
 * Copyright (C) 2014  Metaswitch Networks Ltd
 *
 * This program is free software: you can redistribute it and/or modify it
 * under the terms of the GNU General Public License as published by the
 * Free Software Foundation, either version 3 of the License, or (at your
 * option) any later version, along with the "Special Exception" for use of
 * the program along with SSL, set forth below. This program is distributed
 * in the hope that it will be useful, but WITHOUT ANY WARRANTY;
 * without even the implied warranty of MERCHANTABILITY or FITNESS FOR
 * A PARTICULAR PURPOSE.  See the GNU General Public License for more
 * details. You should have received a copy of the GNU General Public
 * License along with this program.  If not, see
 * <http://www.gnu.org/licenses/>.
 *
 * The author can be reached by email at clearwater@metaswitch.com or by
 * post at Metaswitch Networks Ltd, 100 Church St, Enfield EN2 6BQ, UK
 *
 * Special Exception
 * Metaswitch Networks Ltd  grants you permission to copy, modify,
 * propagate, and distribute a work formed by combining OpenSSL with The
 * Software, or a work derivative of such a combination, even if such
 * copying, modification, propagation, or distribution would otherwise
 * violate the terms of the GPL. You must comply with the GPL in all
 * respects for all of the code used other than OpenSSL.
 * "OpenSSL" means OpenSSL toolkit software distributed by the OpenSSL
 * Project and licensed under the OpenSSL Licenses, or a work based on such
 * software and licensed under the OpenSSL Licenses.
 * "OpenSSL Licenses" means the OpenSSL License and Original SSLeay License
 * under which the OpenSSL Project distributes the OpenSSL toolkit software,
 * as those licenses appear in the file LICENSE-OPENSSL.
 */


#include <string>
#include "gtest/gtest.h"

#include "sip_common.hpp"
#include "utils.h"
#include "pjutils.h"
#include "analyticslogger.h"
#include "mockappserver.hpp"

using namespace std;
using testing::InSequence;
using testing::Return;

/// Fixture for AppServerTest.
///
/// This derives from SipCommonTest to ensure PJSIP is set up correctly.
class AppServerTest : public SipCommonTest
{
public:
  static void SetUpTestCase()
  {
    SipCommonTest::SetUpTestCase();
    _helper = new MockAppServerTsxHelper();
  }

  static void TearDownTestCase()
  {
    delete _helper; _helper = NULL;
    SipCommonTest::TearDownTestCase();
  }

  AppServerTest() : SipCommonTest()
  {
  }

  ~AppServerTest()
  {
  }

  static MockAppServerTsxHelper* _helper;
};
MockAppServerTsxHelper* AppServerTest::_helper = NULL;

namespace AS
{
class Message
{
public:
  string _method;
  string _toscheme;
  string _status;
  string _from;
  string _fromdomain;
  string _to;
  string _todomain;
  string _route;

  Message() :
    _method("OPTIONS"),
    _toscheme("sip"),
    _status("200 OK"),
    _from("6505551000"),
    _fromdomain("homedomain"),
    _to("6505551234"),
    _todomain("homedomain"),
    _route("")
  {
  }

  string get_request();
  string get_response();
};
}

string AS::Message::get_request()
{
  char buf[16384];

  // The remote target.
  string target = string(_toscheme).append(":").append(_to);
  if (!_todomain.empty())
  {
    target.append("@").append(_todomain);
  }

  int n = snprintf(buf, sizeof(buf),
                   "%1$s sip:%4$s SIP/2.0\r\n"
                   "Via: SIP/2.0/TCP 10.114.61.213;branch=z9hG4bK0123456789abcdef\r\n"
                   "From: <sip:%2$s@%3$s>;tag=10.114.61.213+1+8c8b232a+5fb751cf\r\n"
                   "To: <sip:%4$s>\r\n"
                   "%5$s"
                   "Max-Forwards: 68\r\n"
                   "Call-ID: 0gQAAC8WAAACBAAALxYAAAL8P3UbW8l4mT8YBkKGRKc5SOHaJ1gMRqsUOO4ohntC@10.114.61.213\r\n"
                   "CSeq: 16567 %1$s\r\n"
                   "User-Agent: Accession 2.0.0.0\r\n"
                   "Allow: PRACK, INVITE, ACK, BYE, CANCEL, UPDATE, SUBSCRIBE, NOTIFY, REFER, MESSAGE, OPTIONS\r\n"
                   "Content-Length: 0\r\n\r\n",
                   /*  1 */ _method.c_str(),
                   /*  2 */ _from.c_str(),
                   /*  3 */ _fromdomain.c_str(),
                   /*  4 */ target.c_str(),
                   /*  5 */ _route.empty() ? "" : string(_route).append("\r\n").c_str()
    );

  EXPECT_LT(n, (int)sizeof(buf));

  string ret(buf, n);
  return ret;
}

string AS::Message::get_response()
{
  char buf[16384];

  // The remote target.
  string target = string(_toscheme).append(":").append(_to);
  if (!_todomain.empty())
  {
    target.append("@").append(_todomain);
  }

  int n = snprintf(buf, sizeof(buf),
                   "SIP/2.0 %1$s\r\n"
                   "Via: SIP/2.0/TCP 10.114.61.213;branch=z9hG4bK0123456789abcdef\r\n"
                   "From: <sip:%2$s@%3$s>;tag=10.114.61.213+1+8c8b232a+5fb751cf\r\n"
                   "To: <sip:%4$s@%5$s>\r\n"
                   "%6$s"
                   "Max-Forwards: 68\r\n"
                   "Call-ID: 0gQAAC8WAAACBAAALxYAAAL8P3UbW8l4mT8YBkKGRKc5SOHaJ1gMRqsUOO4ohntC@10.114.61.213\r\n"
                   "CSeq: 16567 %7$s\r\n"
                   "User-Agent: Accession 2.0.0.0\r\n"
                   "Allow: PRACK, INVITE, ACK, BYE, CANCEL, UPDATE, SUBSCRIBE, NOTIFY, REFER, MESSAGE, OPTIONS\r\n"
                   "Content-Length: 0\r\n\r\n",
                   /*  1 */ _status.c_str(),
                   /*  2 */ _from.c_str(),
                   /*  3 */ _fromdomain.c_str(),
                   /*  4 */ _to.c_str(),
                   /*  5 */ _todomain.c_str(),
                   /*  6 */ _route.empty() ? "" : string(_route).append("\r\n").c_str(),
                   /*  7 */ _method.c_str()
    );

  EXPECT_LT(n, (int)sizeof(buf));

  string ret(buf, n);
  return ret;
}

using AS::Message;


/// Compares a pjsip_uri with a std::string.
MATCHER_P(UriEquals, uri, "")
{
  std::string arg_uri = PJUtils::uri_to_string(PJSIP_URI_IN_REQ_URI, arg);
  return arg_uri == uri;
}


/// Compares a pjsip_msg's request URI with a std::string.
MATCHER_P(ReqUriEquals, uri, "")
{
  std::string arg_uri = PJUtils::uri_to_string(PJSIP_URI_IN_REQ_URI, arg->line.req.uri);
  return arg_uri == uri;
}


/// Dummy AppServerTsx that adds itself to the dialog.
class DummyDialogASTsx : public AppServerTsx
{
public:
  DummyDialogASTsx(AppServerTsxHelper* helper) :
    AppServerTsx(helper) {}

  void on_initial_request(pjsip_msg* req)
  {
    add_to_dialog();
    send_request(req);
  }

  void on_response(pjsip_msg* rsp, int fork_id)
  {
    send_response(rsp);
  }
};


/// Dummy AppServerTsx that rejects the transaction.
class DummyRejectASTsx : public AppServerTsx
{
public:
  DummyRejectASTsx(AppServerTsxHelper* helper) :
    AppServerTsx(helper) {}

  void on_initial_request(pjsip_msg* req)
  {
    pjsip_msg* rsp = create_response(req, PJSIP_SC_NOT_FOUND, "Who?");
    send_response(rsp);
<<<<<<< HEAD
    free_msg(req);
=======
>>>>>>> 27246522
  }
};


/// Dummy AppServerTsx that forks the transaction.
class DummyForkASTsx : public AppServerTsx
{
public:
  DummyForkASTsx(AppServerTsxHelper* helper) :
    AppServerTsx(helper) {}

  void on_initial_request(pjsip_msg* req)
  {
    pj_pool_t* pool = get_pool(req);
    pjsip_msg* req1 = clone_request(req);
    pjsip_msg* req2 = clone_request(req);
    req1->line.req.uri = PJUtils::uri_from_string("sip:alice@example.com", pool);
    req2->line.req.uri = PJUtils::uri_from_string("sip:bob@example.com", pool);
    send_request(req1);
    send_request(req2);
    free_msg(req);
  }
};


/// Test the DummyDialogASTsx by passing a request and a response in.
TEST_F(AppServerTest, DummyDialogTest)
{
  Message msg;
  DummyDialogASTsx as_tsx(_helper);

  pjsip_msg* req = parse_msg(msg.get_request());
  EXPECT_CALL(*_helper, add_to_dialog(""));
  EXPECT_CALL(*_helper, send_request(req));
  as_tsx.on_initial_request(req);

  pjsip_msg* rsp = parse_msg(msg.get_response());
  EXPECT_CALL(*_helper, send_response(rsp));
  as_tsx.on_response(rsp, 0);
}


/// Test the DummyRejectASTsx by passing a request in and getting it rejected.
TEST_F(AppServerTest, DummyRejectTest)
{
  Message msg;
  pjsip_msg* req = parse_msg(msg.get_request());
  pjsip_msg* rsp = parse_msg(msg.get_response());
  DummyRejectASTsx as_tsx(_helper);

<<<<<<< HEAD
  pjsip_msg* req = parse_msg(msg.get_request());
  pjsip_msg rsp1_msg;;
  pjsip_msg* rsp1 = &rsp1_msg;
  {
    // Use a sequence to ensure this happens in order.
    InSequence seq;
    EXPECT_CALL(*_helper, create_response(req, PJSIP_SC_NOT_FOUND, "Who?"))
      .WillOnce(Return(rsp1));
    EXPECT_CALL(*_helper, send_response(rsp1));
    EXPECT_CALL(*_helper, free_msg(req));
  }
=======
  EXPECT_CALL(*_helper, create_response(req, PJSIP_SC_NOT_FOUND, "Who?")).
    WillOnce(Return(rsp));
  EXPECT_CALL(*_helper, send_response(rsp));
>>>>>>> 27246522
  as_tsx.on_initial_request(req);
}


/// Test the DummyForkASTsx by passing a request in and checking it's forked.
TEST_F(AppServerTest, DummyForkTest)
{
  Message msg;
  DummyForkASTsx as_tsx(_helper);

  pjsip_msg* req = parse_msg(msg.get_request());
  pjsip_msg req1_msg;
  pjsip_msg req2_msg;
  pjsip_msg* req1 = &req1_msg;
  pjsip_msg* req2 = &req2_msg;
  {
    // Use a sequence to ensure this happens in order.
    InSequence seq;
    EXPECT_CALL(*_helper, get_pool(req))
      .WillOnce(Return(_pool));
    EXPECT_CALL(*_helper, clone_request(req))
      .WillOnce(Return(req1))
      .WillOnce(Return(req2));
    EXPECT_CALL(*_helper, send_request(req1));
    EXPECT_CALL(*_helper, send_request(req2));
    EXPECT_CALL(*_helper, free_msg(req));
  }
  as_tsx.on_initial_request(req);
  EXPECT_THAT(req1, ReqUriEquals("sip:alice@example.com"));
  EXPECT_THAT(req2, ReqUriEquals("sip:bob@example.com"));

  pjsip_msg* rsp = parse_msg(msg.get_response());
  EXPECT_CALL(*_helper, send_response(rsp));
  as_tsx.on_response(rsp, 0);

  rsp = parse_msg(msg.get_response());
  EXPECT_CALL(*_helper, send_response(rsp));
  as_tsx.on_response(rsp, 0);
}<|MERGE_RESOLUTION|>--- conflicted
+++ resolved
@@ -233,10 +233,7 @@
   {
     pjsip_msg* rsp = create_response(req, PJSIP_SC_NOT_FOUND, "Who?");
     send_response(rsp);
-<<<<<<< HEAD
     free_msg(req);
-=======
->>>>>>> 27246522
   }
 };
 
@@ -287,7 +284,6 @@
   pjsip_msg* rsp = parse_msg(msg.get_response());
   DummyRejectASTsx as_tsx(_helper);
 
-<<<<<<< HEAD
   pjsip_msg* req = parse_msg(msg.get_request());
   pjsip_msg rsp1_msg;;
   pjsip_msg* rsp1 = &rsp1_msg;
@@ -299,11 +295,6 @@
     EXPECT_CALL(*_helper, send_response(rsp1));
     EXPECT_CALL(*_helper, free_msg(req));
   }
-=======
-  EXPECT_CALL(*_helper, create_response(req, PJSIP_SC_NOT_FOUND, "Who?")).
-    WillOnce(Return(rsp));
-  EXPECT_CALL(*_helper, send_response(rsp));
->>>>>>> 27246522
   as_tsx.on_initial_request(req);
 }
 
